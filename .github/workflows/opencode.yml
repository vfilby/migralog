--- conflicted
+++ resolved
@@ -21,8 +21,5 @@
         env:
           ANTHROPIC_API_KEY: ${{ secrets.ANTHROPIC_API_KEY }}
         with:
-<<<<<<< HEAD
-=======
 #          model: anthropic/claude-sonnet-4-20250514
->>>>>>> b6ac7d09
           model: anthropic/claude-haiku-4-20250618