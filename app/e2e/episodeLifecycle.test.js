--- conflicted
+++ resolved
@@ -437,13 +437,6 @@
       .withTimeout(5000);
 
     console.log('Calendar visible on Analytics screen - red days should persist for entire episode duration');
-<<<<<<< HEAD
-
-    // Navigate back to Home (Dashboard) for next phase
-    await element(by.text('Home')).tap();
-    await waitForAnimation(1000);
-=======
->>>>>>> 42409115
 
     // Go to Episodes tab to see history
     try {
@@ -462,10 +455,8 @@
         await waitForAnimation(1000);
 
         // Verify episode shows our note
-        await scrollToText('Episode Summary', 'episode-detail-scroll-view');
-        await waitFor(element(by.text('Started with stress and poor sleep')))
-          .toBeVisible()
-          .withTimeout(3000);
+        // Scroll directly to the note text to ensure it's in viewport
+        await scrollToText('Started with stress and poor sleep', 'episode-detail-scroll-view');
       } catch (e) {
         // If we can't find the episode in history, that's okay - the main flow completed successfully
         console.log('Could not verify episode in history, but main flow completed');
