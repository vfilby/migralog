import React from 'react';
import { View, Text, TouchableOpacity, StyleSheet, AccessibilityRole } from 'react-native';
import { useTheme, ThemeColors } from '../theme';
<<<<<<< HEAD
import { TimeRangeDays } from '../models/types';
=======
import { TimeRangeDays, TIME_RANGE_OPTIONS } from '../models/types';
>>>>>>> 9e8bbe0b

interface TimeRangeSelectorProps {
  selectedRange: TimeRangeDays;
  onRangeChange: (range: TimeRangeDays) => void;
}

const createStyles = (theme: ThemeColors) => StyleSheet.create({
  container: {
    paddingHorizontal: 16,
    paddingVertical: 12,
    backgroundColor: theme.background,
  },
  buttonContainer: {
    flexDirection: 'row',
    gap: 8,
  },
  button: {
    flex: 1,
    paddingVertical: 12,
    paddingHorizontal: 16,
    borderRadius: 8,
    backgroundColor: theme.card,
    borderWidth: 1,
    borderColor: theme.border,
    alignItems: 'center',
    justifyContent: 'center',
  },
  buttonSelected: {
    backgroundColor: theme.primary,
    borderColor: theme.primary,
  },
  buttonText: {
    fontSize: 15,
    fontWeight: '500',
    color: theme.text,
  },
  buttonTextSelected: {
    color: theme.primaryText,
  },
});

export default function TimeRangeSelector({ selectedRange, onRangeChange }: TimeRangeSelectorProps) {
  const { theme } = useTheme();
  const styles = createStyles(theme);

<<<<<<< HEAD
  const ranges: Array<{ value: TimeRangeDays; label: string; accessibilityLabel: string }> = [
    { value: 7, label: '7 Days', accessibilityLabel: 'Select 7 days time range' },
    { value: 30, label: '30 Days', accessibilityLabel: 'Select 30 days time range' },
    { value: 90, label: '90 Days', accessibilityLabel: 'Select 90 days time range' },
  ];
=======
  // Dynamically generate ranges from TIME_RANGE_OPTIONS to ensure single source of truth
  const ranges = TIME_RANGE_OPTIONS.map((value) => ({
    value,
    label: `${value} Days`,
    accessibilityLabel: `Select ${value} days time range`,
  }));
>>>>>>> 9e8bbe0b

  return (
    <View style={styles.container} testID="time-range-selector">
      <View style={styles.buttonContainer}>
        {ranges.map(({ value, label, accessibilityLabel }) => {
          const isSelected = selectedRange === value;
          return (
            <TouchableOpacity
              key={value}
              style={[styles.button, isSelected && styles.buttonSelected]}
              onPress={() => onRangeChange(value)}
              accessibilityRole={'button' as AccessibilityRole}
              accessibilityLabel={accessibilityLabel}
              accessibilityState={{ selected: isSelected }}
              accessibilityHint={isSelected ? 'Currently selected' : 'Double tap to select this time range'}
              testID={`time-range-${value}`}
            >
              <Text style={[styles.buttonText, isSelected && styles.buttonTextSelected]}>
                {label}
              </Text>
            </TouchableOpacity>
          );
        })}
      </View>
    </View>
  );
}<|MERGE_RESOLUTION|>--- conflicted
+++ resolved
@@ -1,11 +1,7 @@
 import React from 'react';
 import { View, Text, TouchableOpacity, StyleSheet, AccessibilityRole } from 'react-native';
 import { useTheme, ThemeColors } from '../theme';
-<<<<<<< HEAD
-import { TimeRangeDays } from '../models/types';
-=======
 import { TimeRangeDays, TIME_RANGE_OPTIONS } from '../models/types';
->>>>>>> 9e8bbe0b
 
 interface TimeRangeSelectorProps {
   selectedRange: TimeRangeDays;
@@ -51,20 +47,12 @@
   const { theme } = useTheme();
   const styles = createStyles(theme);
 
-<<<<<<< HEAD
-  const ranges: Array<{ value: TimeRangeDays; label: string; accessibilityLabel: string }> = [
-    { value: 7, label: '7 Days', accessibilityLabel: 'Select 7 days time range' },
-    { value: 30, label: '30 Days', accessibilityLabel: 'Select 30 days time range' },
-    { value: 90, label: '90 Days', accessibilityLabel: 'Select 90 days time range' },
-  ];
-=======
   // Dynamically generate ranges from TIME_RANGE_OPTIONS to ensure single source of truth
   const ranges = TIME_RANGE_OPTIONS.map((value) => ({
     value,
     label: `${value} Days`,
     accessibilityLabel: `Select ${value} days time range`,
   }));
->>>>>>> 9e8bbe0b
 
   return (
     <View style={styles.container} testID="time-range-selector">
